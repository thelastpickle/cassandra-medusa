--- conflicted
+++ resolved
@@ -171,11 +171,7 @@
     - name: Setup Java Action
       uses: actions/setup-java@v1
       with:
-<<<<<<< HEAD
-        java-version: '8.0.232'
-=======
         java-version: '8.0.252'
->>>>>>> 2051dd95
         architecture: x64
     - name: Install dependencies
       run: |
