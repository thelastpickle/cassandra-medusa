--- conflicted
+++ resolved
@@ -31,11 +31,7 @@
     ['bucket_name', 'key_file', 'prefix', 'fqdn', 'host_file_separator', 'storage_provider',
      'base_path', 'max_backup_age', 'max_backup_count', 'api_profile', 'transfer_max_bandwidth',
      'concurrent_transfers', 'multi_part_upload_threshold', 'host', 'region', 'port', 'secure', 'aws_cli_path',
-<<<<<<< HEAD
-     'kms_id', 'backup_grace_period_in_days', 'use_sudo_for_restore']
-=======
-     'backup_grace_period_in_days', 'use_sudo_for_restore', 'k8s_mode']
->>>>>>> b2fbf7a0
+     'kms_id', 'backup_grace_period_in_days', 'use_sudo_for_restore', 'k8s_mode']
 )
 
 CassandraConfig = collections.namedtuple(
