# -*- coding: utf-8 -*-
# Copyright 2019 Spotify AB. All rights reserved.
#
# Licensed under the Apache License, Version 2.0 (the "License");
# you may not use this file except in compliance with the License.
# You may obtain a copy of the License at
#
# http://www.apache.org/licenses/LICENSE-2.0
#
# Unless required by applicable law or agreed to in writing, software
# distributed under the License is distributed on an "AS IS" BASIS,
# WITHOUT WARRANTIES OR CONDITIONS OF ANY KIND, either express or implied.
# See the License for the specific language governing permissions and
# limitations under the License.

import collections
import configparser
import logging
import os
import pathlib
import socket
import sys

import medusa.cassandra_utils
import medusa.storage
from medusa.utils import evaluate_boolean
from medusa.network.hostname_resolver import HostnameResolver

StorageConfig = collections.namedtuple(
    'StorageConfig',
    ['bucket_name', 'key_file', 'prefix', 'fqdn', 'host_file_separator', 'storage_provider', 'storage_class',
     'base_path', 'max_backup_age', 'max_backup_count', 'api_profile', 'transfer_max_bandwidth',
     'concurrent_transfers', 'multi_part_upload_threshold', 'multipart_chunksize', 'host', 'region', 'port', 'secure',
     'ssl_verify', 'aws_cli_path', 'kms_id', 'backup_grace_period_in_days', 'use_sudo_for_restore', 'k8s_mode',
     'read_timeout']
)

CassandraConfig = collections.namedtuple(
    'CassandraConfig',
    ['start_cmd', 'stop_cmd', 'config_file', 'cql_username', 'cql_password', 'check_running', 'is_ccm',
     'sstableloader_bin', 'nodetool_username', 'nodetool_password', 'nodetool_password_file_path', 'nodetool_host',
     'nodetool_executable', 'nodetool_port', 'certfile', 'usercert', 'userkey', 'sstableloader_ts',
     'sstableloader_tspw', 'sstableloader_ks', 'sstableloader_kspw', 'nodetool_ssl', 'resolve_ip_addresses', 'use_sudo',
     'nodetool_flags', 'cql_k8s_secrets_path', 'nodetool_k8s_secrets_path']
)

SSHConfig = collections.namedtuple(
    'SSHConfig',
    ['username', 'key_file', 'port', 'cert_file', 'use_pty', 'keepalive_seconds']
)

ChecksConfig = collections.namedtuple(
    'ChecksConfig',
    ['health_check', 'query', 'expected_rows', 'expected_result', 'enable_md5_checks']
)

MonitoringConfig = collections.namedtuple(
    'MonitoringConfig',
    ['monitoring_provider', 'send_backup_name_tag']
)

MedusaConfig = collections.namedtuple(
    'MedusaConfig',
    [
        'file_path',  # Store a specific config file path, None for default file
        'storage', 'cassandra', 'ssh', 'checks', 'monitoring', 'logging', 'grpc', 'kubernetes'
    ]
)

LoggingConfig = collections.namedtuple(
    'LoggingConfig',
    ['enabled', 'file', 'format', 'level', 'maxBytes', 'backupCount']
)

GrpcConfig = collections.namedtuple(
    'GrpcConfig',
    ['enabled', 'max_send_message_length', 'max_receive_message_length', 'port']
)

KubernetesConfig = collections.namedtuple(
    'KubernetesConfig',
    ['enabled', 'cassandra_url', 'use_mgmt_api', 'ca_cert', 'tls_cert', 'tls_key']
)

CONFIG_SECTIONS = {
    'storage': StorageConfig,
    'cassandra': CassandraConfig,
    'ssh': SSHConfig,
    'checks': ChecksConfig,
    'monitoring': MonitoringConfig,
    'logging': LoggingConfig,
    'grpc': GrpcConfig,
    'kubernetes': KubernetesConfig
}

DEFAULT_CONFIGURATION_PATH = pathlib.Path('/etc/medusa/medusa.ini')
DEFAULT_GRPC_PORT = 50051


def _build_default_config():
    """Build a INI config parser with default values

    :return ConfigParser: default configuration
    """
    config = configparser.ConfigParser(interpolation=None)

    config['storage'] = {
        'host_file_separator': ',',
        'max_backup_age': '0',
        'max_backup_count': '0',
        'api_profile': '',
        'transfer_max_bandwidth': '50MB/s',
        'concurrent_transfers': '1',
        'multi_part_upload_threshold': str(20 * 1024 * 1024),
        'secure': 'True',
        'ssl_verify': 'False',      # False until we work out how to specify custom certs
        'aws_cli_path': 'aws',
        'fqdn': socket.getfqdn(),
        'region': 'default',
        'backup_grace_period_in_days': 10,
        'use_sudo_for_restore': 'True',
<<<<<<< HEAD
        'multipart_chunksize': '50MB',
        'read_timeout': 60
=======
>>>>>>> 69fd085a
    }

    config['logging'] = {
        'enabled': 'false',
        'file': 'medusa.log',
        'level': 'INFO',
        'format': '[%(asctime)s] %(levelname)s: %(message)s',
        'maxBytes': '20000000',
        'backupCount': '50',
    }

    config['cassandra'] = {
        'config_file': medusa.cassandra_utils.CassandraConfigReader.DEFAULT_CASSANDRA_CONFIG,
        'start_cmd': 'sudo service cassandra start',
        'stop_cmd': 'sudo service cassandra stop',
        'check_running': 'nodetool version',
        'is_ccm': '0',
        'sstableloader_bin': 'sstableloader',
        'resolve_ip_addresses': 'True',
        'use_sudo': 'True',
        'nodetool_executable': 'nodetool',
        'nodetool_flags': '-Dcom.sun.jndi.rmiURLParsing=legacy'
    }

    config['ssh'] = {
        'username': os.environ.get('USER') or '',
        'key_file': '',
        'port': '22',
        'cert_file': '',
        'use_pty': 'False',
        'keepalive_seconds': '60'
    }

    config['checks'] = {
        'health_check': 'cql',
        'query': '',
        'expected_rows': '0',
        'expected_result': '',
        'enable_md5_checks': 'false'
    }

    config['monitoring'] = {
        'monitoring_provider': 'None',
        'send_backup_name_tag': 'False'
    }

    config['grpc'] = {
        'enabled': 'False',
        'max_send_message_length': '536870912',
        'max_receive_message_length': '134217728',
        'port': f'{DEFAULT_GRPC_PORT}'
    }

    config['kubernetes'] = {
        'enabled': 'False',
        'cassandra_url': 'None',
        'use_mgmt_api': 'False',
        'ca_cert': '',
        'tls_cert': '',
        'tls_key': ''
    }
    return config


def parse_config(args, config_file):
    """Parse a medusa.ini file and allow to override settings from command line

    :param dict args: settings override. Higher priority than settings defined in medusa.ini
    :param pathlib.Path config_file: path to medusa.ini file
    :return: None
    """
    config = _build_default_config()

    if config_file is None and not DEFAULT_CONFIGURATION_PATH.exists():
        logging.error(
            'No configuration file provided via CLI, nor no default file found in {}'.format(DEFAULT_CONFIGURATION_PATH)
        )
        sys.exit(1)

    actual_config_file = DEFAULT_CONFIGURATION_PATH if config_file is None else config_file
    logging.debug('Loading configuration from {}'.format(actual_config_file))
    with actual_config_file.open() as f:
        config.read_file(f)

    # Override config file settings with command line options
    for config_section in config.keys():
        # Default section is not used in medusa.ini
        if config_section == 'DEFAULT':
            continue
        settings = CONFIG_SECTIONS[config_section]._fields
        config.read_dict({config_section: {
            key: value
            for key, value in _zip_fields_with_arg_values(settings, args)
            if value is not None
        }})

    # the k8s mode and grpc server overlap in a keyword 'enabled'
    # so we need to reconcile them explicitly
    k8s_enabled = evaluate_boolean(config['kubernetes']['enabled'])
    if args.get('k8s_enabled', 'False') == 'True' or k8s_enabled:
        config.set('kubernetes', 'enabled', 'True')
    grpc_enabled = evaluate_boolean(config['grpc']['enabled'])
    if args.get('grpc_enabled', "False") == 'True' or grpc_enabled:
        config.set('grpc', 'enabled', 'True')

    if evaluate_boolean(config['kubernetes']['enabled']):
        if evaluate_boolean(config['cassandra']['use_sudo']):
            logging.warning('Forcing use_sudo to False because Kubernetes mode is enabled')
        config['cassandra']['use_sudo'] = 'False'
        config['storage']['use_sudo_for_restore'] = 'False'
        if "POD_IP" in os.environ:
            config['storage']['fqdn'] = os.environ["POD_IP"]

    config.set('cassandra', 'resolve_ip_addresses', 'True'
               if evaluate_boolean(config['cassandra']['resolve_ip_addresses']) else 'False')
    kubernetes_enabled = evaluate_boolean(config['kubernetes']['enabled'])

    for config_property in ['cql_username', 'cql_password']:
        config_property_upper_old = config_property.upper()
        config_property_upper_new = "MEDUSA_{}".format(config_property.upper())
        if config_property_upper_old in os.environ:
            config['cassandra'][config_property] = os.environ[config_property_upper_old]
            logging.warning('The {} environment variable is deprecated and has been replaced by the {} variable'
                            .format(config_property_upper_old, config_property_upper_new))
        if config_property_upper_new in os.environ:
            config['cassandra'][config_property] = os.environ[config_property_upper_new]

    for config_property in [
        'nodetool_username',
        'nodetool_password',
        'sstableloader_tspw',
        'sstableloader_kspw',
        'resolve_ip_addresses',
        'cql_k8s_secrets_path',
        'nodetool_k8s_secrets_path'
    ]:
        config_property_upper = "MEDUSA_{}".format(config_property.upper())
        if config_property_upper in os.environ:
            config.set('cassandra', config_property, os.environ[config_property_upper])

    if config.has_option('cassandra', 'cql_k8s_secrets_path'):
        cql_k8s_secrets_path = config.get('cassandra', 'cql_k8s_secrets_path')
        if cql_k8s_secrets_path:
            logging.debug('Using cql_k8s_secrets_path (path="{}")'.format(cql_k8s_secrets_path))
            cql_k8s_username, cql_k8s_password = _load_k8s_secrets(cql_k8s_secrets_path)
            config.set('cassandra', 'cql_username', cql_k8s_username)
            config.set('cassandra', 'cql_password', cql_k8s_password)

    if config.has_option('cassandra', 'nodetool_k8s_secrets_path'):
        nodetool_k8s_secrets_path = config.get('cassandra', 'nodetool_k8s_secrets_path')
        if nodetool_k8s_secrets_path:
            logging.debug('Using nodetool_k8s_secrets_path (path="{}")'.format(nodetool_k8s_secrets_path))
            nodetool_k8s_username, nodetool_k8s_password = _load_k8s_secrets(nodetool_k8s_secrets_path)
            config.set('cassandra', 'nodetool_username', nodetool_k8s_username)
            config.set('cassandra', 'nodetool_password', nodetool_k8s_password)

    resolve_ip_addresses = config['cassandra']['resolve_ip_addresses']
    hostname_resolver = HostnameResolver(resolve_ip_addresses, kubernetes_enabled)
    if config['storage']['fqdn'] == socket.getfqdn() and not resolve_ip_addresses:
        # Use the ip address instead of the fqdn when DNS resolving is turned off
        config['storage']['fqdn'] = socket.gethostbyname(socket.getfqdn())
    elif config['storage']['fqdn'] == socket.getfqdn():
        # The FQDN for the local node should comply with the hostname resolving rules.
        config.set('storage', 'fqdn', hostname_resolver.resolve_fqdn())

    config.set('storage', 'k8s_mode', str(kubernetes_enabled))

    return config


def _load_k8s_secrets(k8s_secrets_path):
    """Load username and password from files following the k8s secrets convention.

    :param str k8s_secrets_path: folder path containing the secrets
    :return str, str: username and password contained in files
    """
    # By default, username and password are available in path/username and path/password.
    # They could be in other places if overridden, this is not supported for now. Refs:
    # https://kubernetes.io/docs/concepts/configuration/secret/#using-secrets-as-files-from-a-pod
    # https://kubernetes.io/docs/concepts/configuration/secret/#consuming-secret-values-from-volumes
    k8s_username_file = os.path.join(k8s_secrets_path, 'username')
    logging.debug('Loading k8s username from "{}"'.format(k8s_username_file))
    with open(k8s_username_file, 'r') as f:
        k8s_username = f.read().strip()
    k8s_password_file = os.path.join(k8s_secrets_path, 'password')
    logging.debug('Loading k8s password from "{}"'.format(k8s_password_file))
    with open(k8s_password_file, 'r') as f:
        k8s_password = f.read().strip()
    return k8s_username, k8s_password


def load_config(args, config_file):
    """Load configuration from a medusa.ini file

    :param dict args: settings override. Higher priority than settings defined in medusa.ini
    :param pathlib.Path config_file: path to a medusa.ini file or None if default path should be used
    :return MedusaConfig: Medusa configuration
    """
    config = parse_config(args, config_file)

    medusa_config = MedusaConfig(
        file_path=config_file,
        storage=_namedtuple_from_dict(StorageConfig, config['storage']),
        cassandra=_namedtuple_from_dict(CassandraConfig, config['cassandra']),
        ssh=_namedtuple_from_dict(SSHConfig, config['ssh']),
        checks=_namedtuple_from_dict(ChecksConfig, config['checks']),
        monitoring=_namedtuple_from_dict(MonitoringConfig, config['monitoring']),
        logging=_namedtuple_from_dict(LoggingConfig, config['logging']),
        grpc=_namedtuple_from_dict(GrpcConfig, config['grpc']),
        kubernetes=_namedtuple_from_dict(KubernetesConfig, config['kubernetes'])
    )

    for field in ['bucket_name', 'storage_provider']:
        if getattr(medusa_config.storage, field) is None:
            logging.error('Required configuration "{}" is missing in [storage] section.'.format(field))
            sys.exit(2)

    for field in ['start_cmd', 'stop_cmd']:
        if getattr(medusa_config.cassandra, field) is None:
            logging.error('Required configuration "{}" is missing in [cassandra] section.'.format(field))
            sys.exit(2)

    for field in ['username', 'key_file']:
        if getattr(medusa_config.ssh, field) is None:
            logging.error('Required configuration "{}" is missing in [ssh] section.'.format(field))
            sys.exit(2)

    for field in ['bucket_name', 'prefix']:
        value = getattr(medusa_config.storage, field)
        if value is not None and '/' in value:
            logging.error('Required configuration "{}" cannot contain a slash ("/")'.format(field))
            sys.exit(2)

    return medusa_config


def _zip_fields_with_arg_values(fields, args):
    return [(field, args[field] if (field in args) else None) for field in fields]


def _namedtuple_from_dict(cls, data):
    return cls(**{
        field: data.get(field)
        for field in cls._fields
    })<|MERGE_RESOLUTION|>--- conflicted
+++ resolved
@@ -119,11 +119,8 @@
         'region': 'default',
         'backup_grace_period_in_days': 10,
         'use_sudo_for_restore': 'True',
-<<<<<<< HEAD
         'multipart_chunksize': '50MB',
         'read_timeout': 60
-=======
->>>>>>> 69fd085a
     }
 
     config['logging'] = {
