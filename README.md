--- conflicted
+++ resolved
@@ -16,584 +16,4 @@
 
 For user questions and general/dev discussions, please join the #cassandra-medusa channel on the ASF slack at [http://s.apache.org/slack-invite](http://s.apache.org/slack-invite).
 
-<<<<<<< HEAD
-Medusa
-======
-
-Medusa is an Apache Cassandra backup system.
-
-Features
---------
-Medusa is a command line tool that offers the following features:
-
-* Single node backup
-* Single node restore
-* Cluster wide in place restore (restoring on the same cluster that was used for the backup)
-* Cluster wide remote restore (restoring on a different cluster than the one used for the backup)
-* Backup purge
-* Support for local storage, Google Cloud Storage (GCS) and AWS S3 through [Apache Libcloud](https://libcloud.apache.org/). Can be extended to support other storage providers supported by Apache Libcloud.
-* Support for clusters using single tokens or vnodes
-* Full or incremental backups
-
-Medusa currently does not support (but we would gladly accept help with changing that):
-
-* Cassandra deployments with multiple data folder directories.
-
-
-Setup
------
-Choose and initialize the storage system:
-
-* Local storage can be used in conjunction with NFS mounts to store backups off nodes. The backup directory must be accessible from all nodes in the cluster and mounted appropriately. If the backup folder is not shared, the nodes will only see their own backups.
-* [Google Cloud Storage setup](https://github.com/thelastpickle/cassandra-medusa/blob/master/docs/gcs_setup.md)
-* [AWS S3 setup](https://github.com/thelastpickle/cassandra-medusa/blob/master/docs/aws_s3_setup.md)
-* [Ceph Object Gateway S3 API](https://github.com/thelastpickle/cassandra-medusa/blob/master/docs/ceph_s3_setup.md)
-
-Install Medusa on each Cassandra node:
-
-### Online installation
-
-* if the storage backend is a locally accessible shared storage, run `sudo pip3 install cassandra-medusa`
-* if your backups are to be stored in AWS S3, run `sudo pip3 install cassandra-medusa[S3]`
-* if your backups are to be stored in Google Cloud Storage, run `sudo pip3 install cassandra-medusa[GCS]`
-
-Running the installation using `sudo` is necessary to have the `/usr/local/bin/medusa` script created properly.
-
-### Offline installation
-
-If your Cassandra servers do not have internet access:
-
-- on a machine with the same target os and python version, clone the cassandra-medusa repo and cd into the root directory
-- run `mkdir pip_dependencies && pip download -r requirements.txt -d medusa_dependencies` to download the dependencies into a sub directory
-- run `cp requirements.txt medusa_dependencies/`
-- run `tar -zcf medusa_dependencies.tar.gz medusa_dependencies` to compress the dependencies
-- Upload the archive to all Cassandra nodes and decompress it
-- run `pip install -r medusa_dependencies/requirements.txt --no-index --find-links` to install the dependencies on the nodes
-- install Medusa using `python setup.py install` from the cassandra-medusa source directory
-
-### Configure Medusa
-
-Create the `/etc/medusa` directory if it doesn't exist, and create a file named `/etc/medusa/medusa.ini` with the content of [medusa-example.ini](https://github.com/thelastpickle/cassandra-medusa/blob/master/medusa-example.ini).
-Modify it to match your requirements:
-
-```
-[cassandra]
-;stop_cmd = /etc/init.d/cassandra stop
-;start_cmd = /etc/init.d/cassandra start
-;config_file = <path to cassandra.yaml. Defaults to /etc/cassandra/cassandra.yaml>
-;cql_username = <username>
-;cql_password = <password>
-;nodetool_username =  <my nodetool username>
-;nodetool_password =  <my nodetool password>
-;nodetool_password_file_path = <path to nodetool password file>
-;nodetool_host = <host name or IP to use for nodetool>
-;nodetool_port = <port number to use for nodetool>
-;certfile= <Client SSL: path to rootCa certificate>
-;usercert= <Client SSL: path to user certificate>
-;userkey= <Client SSL: path to user key>
-;sstableloader_ts = <Client SSL: full path to truststore>
-;sstableloader_tspw = <Client SSL: password of the truststore>
-;sstableloader_ks = <Client SSL: full path to keystore>
-;sstableloader_kspw = <Client SSL: password of the keystore>
-
-; Command ran to verify if Cassandra is running on a node. Defaults to "nodetool version"
-;check_running = nodetool version
-
-[storage]
-storage_provider = <Storage system used for backups>
-; storage_provider should be either of "local", "google_storage" or the s3_* values from
-; https://github.com/apache/libcloud/blob/trunk/libcloud/storage/types.py
-
-; Name of the bucket used for storing backups
-bucket_name = cassandra_backups
-
-; JSON key file for service account with access to GCS bucket or AWS credentials file (home-dir/.aws/credentials)
-key_file = /etc/medusa/credentials
-
-; Path of the local storage bucket (used only with 'local' storage provider)
-;base_path = /path/to/backups
-
-; Any prefix used for multitenancy in the same bucket
-;prefix = clusterA
-
-;fqdn = <enforce the name of the local node. Computed automatically if not provided.>
-
-; Number of days before backups are purged. 0 means backups don't get purged by age (default)
-max_backup_age = 0
-; Number of backups to retain. Older backups will get purged beyond that number. 0 means backups don't get purged by count (default)
-max_backup_count = 0
-; Both thresholds can be defined for backup purge.
-
-; Used to throttle S3 backups/restores:
-transfer_max_bandwidth = 50MB/s
-
-; Max number of downloads/uploads. Not used by the GCS backend.
-concurrent_transfers = 1
-
-; Size over which S3 uploads will be using the awscli with multi part uploads. Defaults to 100MB.
-multi_part_upload_threshold = 104857600
-
-; in the case awscli binaryis not located in the default python path  i.e venv supply the path to binary if the string 'dynamic' 
-; is supplied medusa will attempt to the location awscli binary find by looping through directories 
-;aws_cli_path=/path/to/awsclibinary/aws
-
-[monitoring]
-;monitoring_provider = <Provider used for sending metrics. Currently either of "ffwd" or "local">
-
-[ssh]
-;username = <SSH username to use for restoring clusters>
-;key_file = <SSH key for use for restoring clusters. Expected in PEM unencrypted format.>
-;port = <SSH port for use for restoring clusters. Default to port 22.
-
-[checks]
-;health_check = <Which ports to check when verifying a node restored properly. Options are 'cql' (default), 'thrift', 'all'.>
-;query = <CQL query to run after a restore to verify it went OK>
-;expected_rows = <Number of rows expected to be returned when the query runs. Not checked if not specified.>
-;expected_result = <Coma separated string representation of values returned by the query. Checks only 1st row returned, and only if specified>
-
-[logging]
-; Controls file logging, disabled by default.
-; enabled = 0
-; file = medusa.log
-; level = INFO
-
-; Control the log output format
-; format = [%(asctime)s] %(levelname)s: %(message)s
-
-; Size over which log file will rotate
-; maxBytes = 20000000
-
-; How many log files to keep
-; backupCount = 50
-
-```
-
-
-Usage
-=====
-
-```
-$ medusa
-Usage: medusa [OPTIONS] COMMAND [ARGS]...
-
-Options:
-  -v, --verbosity          Verbosity
-  --without-log-timestamp  Do not show timestamp in logs
-  --config-file TEXT       Specify config file
-  --bucket-name TEXT       Bucket name
-  --key-file TEXT          GCP credentials key file
-  --prefix TEXT            Prefix for shared storage
-  --fqdn TEXT              Act as another host
-  --ssh-username TEXT
-  --ssh-key-file TEXT
-  --help                   Show this message and exit.
-
-Commands:
-  backup                          Backup Cassandra
-  build-index                     Builds indices for all present backups
-                                  and...
-  download                        Download backup
-  fetch-tokenmap                  Backup Cassandra
-  get-last-complete-cluster-backup
-                                  Pints the name of the latest complete
-                                  cluster...
-  list-backups                    List backups
-  purge                           Delete obsolete backups
-  report-last-backup              Find time since last backup and print it
-                                  to...
-  restore-cluster                 Restore Cassandra cluster
-  restore-node                    Restore single Cassandra node
-  status                          Show status of backups
-  verify                          Verify the integrity of a backup
-```
-
-
-Performing a backup
--------------------
-
-```
-$ medusa backup --help
-Usage: medusa backup [OPTIONS]
-
-  Backup Cassandra
-
-Options:
-  --backup-name TEXT           Custom name for the backup
-  --stagger INTEGER            Check for staggering initial backups for
-                               duration seconds
-  --mode [full|differential]
-  --help                       Show this message and exit.
-```
-
-Once Medusa is setup, you can create a **full** backup with the following command:
-
-```
-$ medusa backup --backup-name=<name of the backup>
-```
-
-In order to perform an **differential** backup, add the `--mode=differential` argument to your command:
-
-```
-$ medusa backup --backup-name=<name of the backup> --mode=differential
-```
-
-To perform cluster wide backups, the command must run on all nodes in the cluster, using the same backup name.
-
-
-Listing existing backups
-------------------------
-
-```
-$ medusa list-backups --help
-Usage: medusa list-backups [OPTIONS]
-
-  List backups
-
-Options:
-  --show-all / --no-show-all  List all backups in the bucket
-  --help                      Show this message and exit.
-```
-
-List all backups for the current node/cluster:
-
-```
-$ medusa list-backups
-2019080507 (started: 2019-08-05 07:07:03, finished: 2019-08-05 08:01:04)
-2019080607 (started: 2019-08-06 07:07:04, finished: 2019-08-06 07:59:08)
-2019080707 (started: 2019-08-07 07:07:04, finished: 2019-08-07 07:59:55)
-2019080807 (started: 2019-08-08 07:07:03, finished: 2019-08-08 07:59:22)
-2019080907 (started: 2019-08-09 07:07:04, finished: 2019-08-09 08:00:14)
-2019081007 (started: 2019-08-10 07:07:04, finished: 2019-08-10 08:02:41)
-2019081107 (started: 2019-08-11 07:07:04, finished: 2019-08-11 08:03:48)
-2019081207 (started: 2019-08-12 07:07:04, finished: 2019-08-12 07:59:59)
-2019081307 (started: 2019-08-13 07:07:03, finished: Incomplete [179 of 180 nodes])
-2019081407 (started: 2019-08-14 07:07:04, finished: 2019-08-14 07:56:44)
-2019081507 (started: 2019-08-15 07:07:03, finished: 2019-08-15 07:50:24)
-```
-
-When listing backups from a cluster which is not the backed up one, please add the `--show-all` flag to bypass the filter and display all existing backups from storage.
-
-
-Restoring a single node
------------------------
-
-```
-$ medusa restore-node --help
-Usage: medusa restore-node [OPTIONS]
-
-  Restore single Cassandra node
-
-Options:
-  --temp-dir TEXT         Directory for temporary storage
-  --backup-name TEXT      Backup name  [required]
-  --in-place              Indicates if the restore happens on the node the
-                          backup was done on.
-  --keep-auth             Keep system_auth keyspace as found on the node
-  --seeds TEXT            Nodes to wait for after downloading backup but
-                          before starting C*
-  --verify / --no-verify  Verify that the cluster is operational after the
-                          restore completes,
-  --keyspace TEXT         Restore tables from this keyspace
-  --table TEXT            Restore only this table
-  --use-sstableloader     Use the sstableloader to load the backup into the
-                          cluster
-  --help                  Show this message and exit.
-```
-
-In order to restore a backup on a single node, run the following command:
-
-```
-$ sudo medusa restore-node --backup-name=<name of the backup>
-```
-
-Medusa will need to run with `sudo` as it will:
-
-* stop Cassandra
-* wipe the existing files
-* Download the files from backup storage locally and move them to Cassandra's storage directory
-* Change the ownership of the files back to the one owning the Cassandra data directory
-* start Cassandra
-
-The `--use-sstableloader` flag will be useful for restoring data when the topology doesn't match between the backed up cluster and the restore one.
-In this mode, Cassandra will not be stopped and downloaded SSTables will be loaded into Cassandra by the sstableloader. Data already present in the cluster will not be altered.
-
-The `--fqdn` argument allows to force the node to act on behalf of another backup node. It can take several hostnames separated by commas in order to restore several nodes backup using the sstableloader.
-
-The `--keyspace` option allows limiting the restore to all tables in the given keyspace. The `--table` option allows limiting the restore to just one table. The tables must be specified in the `keyspace.table` format. It is possible to repeat both of the options. Medusa will make an union of everything specified and restore all keyspaces and tables mentioned. The `--keyspace` option takes precedence, so using `--keyspace ks1` and then adding `--table ks1.t` will not limit the restore to just one table - everything from `ks1` will be restored.
-
-Restoring a cluster
--------------------
-
-```
-$ medusa restore-cluster --help
-Usage: medusa restore-cluster [OPTIONS]
-
-  Restore Cassandra cluster
-
-Options:
-  --backup-name TEXT              Backup name  [required]
-  --seed-target TEXT              seed of the target hosts
-  --temp-dir TEXT                 Directory for temporary storage
-  --host-list TEXT                List of nodes to restore with the associated
-                                  target host
-  --keep-auth / --overwrite-auth  Keep/overwrite system_auth as found on the
-                                  nodes
-  -y, --bypass-checks             Bypasses the security check for restoring a
-                                  cluster
-  --verify / --no-verify          Verify that the cluster is operational after
-                                  the restore completes,
-  --keyspace TEXT                 Restore tables from this keyspace
-  --table TEXT                    Restore only this table
-  --use-sstableloader             Use the sstableloader to load the backup
-                                  into the cluster
-  --help                          Show this message and exit.
-```
-
-## Topology matches between the backup and the restore cluster
-In this section, we will describe procedures that apply to the following cases:
-
-* Vnodes are not used (single token) + both the backup and the restore cluster have the exact same number of nodes and token assignments.
-* Vnodes are used + both the backup and the restore cluster have the exact same number of nodes (regardless token assignments).
-
-This method is by far the fastest as it replaces SSTables directly on disk.
-
-### In place (same hardware)
-
-In order to restore a backup for a full cluster, in the case where the restored cluster is the exact same as the backed up one:
-
-```
-$ medusa restore-cluster --backup-name=<name of the backup> --seed-target node1.domain.net
-```
-
-Medusa will need to run without `sudo` as it will connect through ssh to all nodes in the cluster in order to perform remote operations. It will, by default, use the current user to connect and rely on agent forwarding for authentication (you must ssh into the server using `-A` to enable agent forwarding).
-The `--seed-target` node is used to connect to Cassandra and retrieve the current topology of the cluster. This allows Medusa to map each backup to the correct node in the current topology.
-
-The following operations will take place:
-
-* Stop Cassandra on all nodes
-* Check that the current topology matches the backed up one (if not, will fallback to the next section, using the sstableloader)
-* Run `restore-node` on each node in the cluster
-* Start Cassandra on all nodes
-
-
-### Remotely (different hardware)
-
-In order to restore a backup of a full cluster but on different servers.
-This can be used to restore a production cluster data to a staging cluster (with the same number of nodes), or recovering from an outage where previously used hardware cannot be re-used.
-
-```
-$ medusa restore-cluster --backup-name=<name of the backup> --host-list /etc/medusa/restore_mapping.txt
-```
-
-The `restore-mapping.txt` file will provide the mapping between the backed up cluster nodes and the restore cluster ones. It is expected in the following CSV format: `<Is it a seed node?>,<target node>,<source node>`
-
-Sample file:
-
-```
-True,new_node1.foo.net,old_node1.foo.net
-True,new_node2.foo.net,old_node2.foo.net
-False,new_node3.foo.net,old_node3.foo.net
-```
-
-Medusa will need to run without `sudo` as it will connect through ssh to all nodes in the cluster in order to perform remote operations. It will, by default, use the current user to connect and rely on agent forwarding for authentication (you must ssh into the server using `-A` to enable agent forwarding).
-
-* Stop Cassandra on all nodes
-* Check that the current topology matches the backed up one (if not, will fallback to the next section, using the sstableloader)
-* Run `restore-node` on each node in the cluster
-* Start Cassandra on all nodes
-
-By default, Medusa will overwrite the `system_auth` keyspace with the backed up one. If you want to retain the existing system_auth keyspace, you'll have to run `restore-cluster` with the `--keep-auth` flag:
-
-```
-$ medusa restore-cluster --backup-name=<name of the backup> --host-list /etc/medusa/restore_mapping.txt --keep-auth
-```
-
-## Topology does not match between the backup and the restore cluster
-In this section, we will describe procedures that apply to the other cases:
-
-* Vnodes are not used (single token) + the backup and restore cluster have a different token assignement or a different number of nodes.
-* Vnodes are used + the backup and the restore cluster have a different number of nodes.
-
-
-This case will be detected automatically by Medusa when checking the topologies, but it can be enforced by adding the `--use-sstableloader` flag to the `restore-cluster` command.
-This technique allows to restore any backup on any cluster of any size, **at the expense of some overhead.**
-
-* First, the sstableloader will have to parse all the backed up SSTables in order to send them to the appropriate nodes, which can take way more time on large volumes.
-* Then, the amount of data loaded into the restore cluster will be multiplied by the replication factor of the keyspace, since we will be restoring the backups from all replicas without any merge (SSTables from different backups will contain copies of the same data).
-**With RF=3, the cluster will contain approximately three times the data load from the backup.** The size will drop back to normal levels once compaction has caught up (a major compaction could be necessary).
-
-Using this technique, Cassandra will not be stopped on the nodes and the following steps will happen:
-
-* The data model will be updated as follows:
-	* The schema will be downloaded from the backup and categorized by object types into individual queries
-	* Missing keyspaces will be created
-	* Existing Materialized Views from the backup schema will be dropped (other MVs remain untouched)
-	* Existing tables from the backup schema will be dropped (other tables remain untouched)
-	* Existing User Defined Types from the backup schema will be (re)created
-	* Tables from the backup will be created
-	* Secondary indexes will be created
-	* Materialized Views will be created
-* Backup nodes will be assigned to target nodes (one target node can be responsible from zero to several backup nodes)
-* Run `restore-node` on each node in the target cluster, passing a list of backup nodes as `--fqdn` and the `--sstableloader` flag
-	* for each specified node in `--fqdn`:
-		* Download the files from backup storage locally
-		* Invoke the locally installed sstableloader to load them using the local C* instance as contact point
-
-If your cluster is configured with the default `auto_snapshot: true` then dropping the tables will trigger a snapshot that will persist their data on disk. Medusa will not clear this snapshot after restore.
-
-The `--keyspace` and `--table` options of `restore-cluster` command work exactly the same way as they do for the `restore-node` command.
-
-
-Verify an existing backup
--------------------------
-
-```
-$ medusa verify --help
-Usage: medusa verify [OPTIONS]
-
-  Verify the integrity of a backup
-
-Options:
-  --backup-name TEXT  Backup name  [required]
-  --help              Show this message and exit.
-```
-
-Run a health check on a backup, which will verify that:
-
-* All nodes have completed the backup
-* All files in the manifest are present in storage
-* All backed up files are present in the manifest
-* All files have the right hash as stored in the manifest
-
-```
-$ medusa verify --backup-name=2019090503
-Validating 2019090503 ...
-- Completion: OK!
-- Manifest validated: OK!!
-```
-
-In case some nodes in the cluster didn't complete the backups, you'll get the following output:
-
-```
-$ medusa verify --backup-name=2019081703
-Validating 2019081703 ...
-- Completion: Not complete!
-  - [127.0.0.2] Backup missing
-- Manifest validated: OK!!
-```
-
-Purge old backups
------------------
-
-```
-$ medusa purge --help
-Usage: medusa purge [OPTIONS]
-
-  Delete obsolete backups
-
-Options:
-  --help  Show this message and exit.
-```
-
-In order to remove obsolete backups from storage, according to the configured `max_backup_age` and/or `max_backup_count`, run:
-
-```
-$ medusa purge
-[2019-09-04 13:44:16] INFO: Starting purge
-[2019-09-04 13:44:17] INFO: 25 backups are candidate to be purged
-[2019-09-04 13:44:17] INFO: Purging backup 2019082513...
-[2019-09-04 13:44:17] INFO: Purging backup 2019082514...
-[2019-09-04 13:44:18] INFO: Purging backup 2019082515...
-[2019-09-04 13:44:18] INFO: Purging backup 2019082516...
-[2019-09-04 13:44:19] INFO: Purging backup 2019082517...
-[2019-09-04 13:44:19] INFO: Purging backup 2019082518...
-[2019-09-04 13:44:19] INFO: Purging backup 2019082519...
-[2019-09-04 13:44:20] INFO: Purging backup 2019082520...
-[2019-09-04 13:44:20] INFO: Purging backup 2019082521...
-[2019-09-04 13:44:20] INFO: Purging backup 2019082522...
-[2019-09-04 13:44:21] INFO: Purging backup 2019082523...
-[2019-09-04 13:44:21] INFO: Purging backup 2019082600...
-[2019-09-04 13:44:21] INFO: Purging backup 2019082601...
-[2019-09-04 13:44:22] INFO: Purging backup 2019082602...
-[2019-09-04 13:44:22] INFO: Purging backup 2019082603...
-[2019-09-04 13:44:23] INFO: Purging backup 2019082604...
-[2019-09-04 13:44:23] INFO: Purging backup 2019082605...
-[2019-09-04 13:44:23] INFO: Purging backup 2019082606...
-[2019-09-04 13:44:24] INFO: Purging backup 2019082607...
-[2019-09-04 13:44:24] INFO: Purging backup 2019082608...
-[2019-09-04 13:44:24] INFO: Purging backup 2019082609...
-[2019-09-04 13:44:25] INFO: Purging backup 2019082610...
-[2019-09-04 13:44:25] INFO: Purging backup 2019082611...
-[2019-09-04 13:44:25] INFO: Purging backup 2019082612...
-[2019-09-04 13:44:26] INFO: Purging backup 2019082613...
-[2019-09-04 13:44:26] INFO: Cleaning up orphaned files...
-[2019-09-04 13:45:59] INFO: Purged 652 objects with a total size of 3.74 MB
-
-```
-
-Since SSTables and meta files are stored in different places for differential backups, the purge is a two step process:
-
-* Delete all backup directories
-* Scan active backup files from manifests and compare with the list of SSTables in the `data` directory. All SSTables present in the `data` directory but absent from all manifests will get deleted in that step.
-
-
-Check the status of a backup
-----------------------------
-
-```
-$ medusa status --help
-Usage: medusa status [OPTIONS]
-
-  Show status of backups
-
-Options:
-  --backup-name TEXT  Backup name  [required]
-  --help              Show this message and exit.
-```
-
-Outputs a summary of a specific backup status:
-
-```
-$ medusa status --backup-name=2019090503
-2019090503
-- Started: 2019-09-05 03:53:04, Finished: 2019-09-05 04:49:52
-- 32 nodes completed, 0 nodes incomplete, 0 nodes missing
-- 163256 files, 12.20 TB
-```
-
-
-Display information on the latest backup
------------------------------------------
-```
-$ medusa report-last-backup --help
-Usage: medusa report-last-backup [OPTIONS]
-
-  Find time since last backup and print it to stdout :return:
-
-Options:
-  --push-metrics  Also push the information via metrics
-  --help          Show this message and exit.
-
-```
-
-This command will display several informations on the latest backup:
-
-```
-$ medusa report-last-backup
-[2019-09-04 12:56:15] INFO: Latest node backup finished 18746 seconds ago
-[2019-09-04 12:56:18] INFO: Latest complete backup:
-[2019-09-04 12:56:18] INFO: - Name: 2019090407
-[2019-09-04 12:56:18] INFO: - Finished: 18173 seconds ago
-[2019-09-04 12:56:19] INFO: Latest backup:
-[2019-09-04 12:56:19] INFO: - Name: 2019090407
-[2019-09-04 12:56:19] INFO: - Finished: True
-[2019-09-04 12:56:19] INFO: - Details - Node counts
-[2019-09-04 12:56:19] INFO: - Complete backup: 180 nodes have completed the backup
-[2019-09-04 12:58:47] INFO: - Total size: 94.69 TiB
-[2019-09-04 12:58:55] INFO: - Total files: 5168096
-```
-
-When used with `--push-metrics`, Medusa will push completion metrics to the configured monitoring system.
-=======
-To get started with Medusa, Backups and Restore for Cassandra, check the documentation in the [wiki of the project](../../wiki).
->>>>>>> 1c4687d6
+To get started with Medusa, Backups and Restore for Cassandra, check the documentation in the [wiki of the project](../../wiki).