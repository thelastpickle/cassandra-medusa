--- conflicted
+++ resolved
@@ -21,11 +21,7 @@
 
 setuptools.setup(
     name='cassandra-medusa',
-<<<<<<< HEAD
     version='0.12.0-dev',
-=======
-    version='0.11.2-dev',
->>>>>>> 1d5028ed
     author='The Last Pickle',
     author_email='medusa@thelastpickle.com',
     url='https://github.com/thelastpickle/cassandra-medusa',
