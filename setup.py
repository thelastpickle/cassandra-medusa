#! /usr/bin/env python
# -*- coding: utf-8 -*-
# Copyright 2018 Spotify AB
#
# Licensed under the Apache License, Version 2.0 (the "License");
# you may not use this file except in compliance with the License.
# You may obtain a copy of the License at
#
# http://www.apache.org/licenses/LICENSE-2.0
#
# Unless required by applicable law or agreed to in writing, software
# distributed under the License is distributed on an "AS IS" BASIS,
# WITHOUT WARRANTIES OR CONDITIONS OF ANY KIND, either express or implied.
# See the License for the specific language governing permissions and
# limitations under the License.

import setuptools

with open("README.md", "r") as fh:
    long_description = fh.read()

setuptools.setup(
    name='cassandra-medusa',
    version='0.14.0-dev',
    author='The Last Pickle',
    author_email='medusa@thelastpickle.com',
    url='https://github.com/thelastpickle/cassandra-medusa',
    description='Apache Cassandra backup and restore tool',
    long_description=long_description,
    long_description_content_type="text/markdown",
    license='Apache',
    classifiers=[
        'Development Status :: 4 - Beta',
        'Environment :: Console',
        'Intended Audience :: System Administrators',
        'License :: OSI Approved :: Apache Software License',
        'Programming Language :: Python :: 3.5',
        'Topic :: Database',
        'Topic :: System :: Archiving :: Backup'
    ],
    python_requires='>=3.5',
    packages=setuptools.find_packages(),
    install_requires=[
        'python-dateutil<2.8.1,>=2.1',
        'Click>=8.0.1',
        'click-aliases>=1.0.1',
        'PyYAML>=5.1',
        'cassandra-driver>=3.25.0',
        'psutil>=5.4.7',
        'ffwd>=0.0.2',
        'apache-libcloud<3.4.0,>=3.3.0',
        'lockfile>=0.12.2',
        'cryptography<=3.3.2,>=2.5',
        'pycryptodome>=3.9.9',
        'retrying>=1.3.3',
        'parallel-ssh==2.2.0',
<<<<<<< HEAD
        'ssh2-python==0.27.0',
        'ssh-python>=0.6.0',
=======
        'ssh2-python==0.22.0',
        'ssh-python>=0.8.0',
>>>>>>> 2051dd95
        'requests==2.22.0',
        'protobuf>=3.12.0',
        'grpcio>=1.29.0',
        'grpcio-health-checking>=1.29.0',
        'grpcio-tools>=1.29.0',
        'gevent',
        'greenlet',
        'fasteners==0.16',
        'datadog',
        'botocore>=1.13.27',
        'dnspython>=2.2.1',
    ],
    extras_require={
        'S3': ["awscli>=1.16.291"],
        'AZURE': ["azure-cli>=2.24.0"]
    },
    entry_points={
        'console_scripts': [
            'medusa=medusa.medusacli:cli',
        ]},
    scripts=['bin/medusa-wrapper'],
    data_files=[('/etc/medusa', ['medusa-example.ini'])]
)<|MERGE_RESOLUTION|>--- conflicted
+++ resolved
@@ -54,13 +54,8 @@
         'pycryptodome>=3.9.9',
         'retrying>=1.3.3',
         'parallel-ssh==2.2.0',
-<<<<<<< HEAD
         'ssh2-python==0.27.0',
-        'ssh-python>=0.6.0',
-=======
-        'ssh2-python==0.22.0',
         'ssh-python>=0.8.0',
->>>>>>> 2051dd95
         'requests==2.22.0',
         'protobuf>=3.12.0',
         'grpcio>=1.29.0',
